from setuptools import find_packages, setup

<<<<<<< HEAD
setup(
    name="flex",
    version="0.0.1.dev0",
    author="The FLEXible team",
    long_description=open("README.md", "r", encoding="utf-8").read(),
    long_description_content_type="text/markdown",
    keywords="FL federated-learning flexible",
    url="https://github.com/FLEXible-FL/FLEX-framework",
    packages=find_packages(),
    install_requires=["numpy",
                    "multiprocess",
                    "scikit-learn",
                    "cardinality",
                    "lazyarray",
                    "sultan",
                    "tqdm",
                    "scipy",
                    "gdown"
                    ],
    extras_require={
        "tensorflow": ["tensorflow<2.11", 
=======

TF_requires = ["tensorflow<2.11", # https://github.com/tensorflow/tensorflow/issues/58973
>>>>>>> 34ac20d4
                "tensorflow_datasets", 
                "tensorflow_hub"
        ]
PT_requires = ["torch", 
                "torchvision", 
                "torchtext", 
                "torchdata",
                "portalocker",
<<<<<<< HEAD
                ],
        "hugginface": ["datasets"],
        "develop": ["pytest",
                "pytest-cov",
                "pytest-xdist",
                "coverage",
                "jinja2",
                "tensorflow<2.11",
                "tensorflow_datasets",
                "tensorflow_hub",
                "torch",
                "torchvision",
                "torchtext",
                "torchdata",
                "datasets"
                ],
    },
    python_requires=">=3.9.0",
=======
        ]
HF_requires = ["datasets"]

setup(
        name="flex",
        version="0.0.1.dev0",
        author="The FLEXible team",
        long_description=open("README.md", "r", encoding="utf-8").read(),
        long_description_content_type="text/markdown",
        keywords="FL federated-learning flexible",
        url="https://github.com/FLEXible-FL/FLEX-framework",
        packages=find_packages(),
        install_requires=["numpy",
                        "multiprocess",
                        "scikit-learn",
                        "cardinality",
                        "lazyarray",
                        "sultan",
                        "tqdm",
                        "scipy",
                        "gdown"
                        ],
        extras_require={
                "tensorflow": TF_requires,
                "pytorch": PT_requires,
                "hugginface": HF_requires,
                "develop": ["pytest",
                        "pytest-cov",
                        "pytest-xdist",
                        "coverage",
                        "jinja2",
                        *TF_requires,
                        *PT_requires,
                        *HF_requires
                        ],
        },
        python_requires=">=3.9.0",
>>>>>>> 34ac20d4
)<|MERGE_RESOLUTION|>--- conflicted
+++ resolved
@@ -1,31 +1,7 @@
 from setuptools import find_packages, setup
 
-<<<<<<< HEAD
-setup(
-    name="flex",
-    version="0.0.1.dev0",
-    author="The FLEXible team",
-    long_description=open("README.md", "r", encoding="utf-8").read(),
-    long_description_content_type="text/markdown",
-    keywords="FL federated-learning flexible",
-    url="https://github.com/FLEXible-FL/FLEX-framework",
-    packages=find_packages(),
-    install_requires=["numpy",
-                    "multiprocess",
-                    "scikit-learn",
-                    "cardinality",
-                    "lazyarray",
-                    "sultan",
-                    "tqdm",
-                    "scipy",
-                    "gdown"
-                    ],
-    extras_require={
-        "tensorflow": ["tensorflow<2.11", 
-=======
 
 TF_requires = ["tensorflow<2.11", # https://github.com/tensorflow/tensorflow/issues/58973
->>>>>>> 34ac20d4
                 "tensorflow_datasets", 
                 "tensorflow_hub"
         ]
@@ -34,26 +10,6 @@
                 "torchtext", 
                 "torchdata",
                 "portalocker",
-<<<<<<< HEAD
-                ],
-        "hugginface": ["datasets"],
-        "develop": ["pytest",
-                "pytest-cov",
-                "pytest-xdist",
-                "coverage",
-                "jinja2",
-                "tensorflow<2.11",
-                "tensorflow_datasets",
-                "tensorflow_hub",
-                "torch",
-                "torchvision",
-                "torchtext",
-                "torchdata",
-                "datasets"
-                ],
-    },
-    python_requires=">=3.9.0",
-=======
         ]
 HF_requires = ["datasets"]
 
@@ -91,5 +47,4 @@
                         ],
         },
         python_requires=">=3.9.0",
->>>>>>> 34ac20d4
 )