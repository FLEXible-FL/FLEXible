{
 "cells": [
  {
   "cell_type": "markdown",
   "metadata": {},
   "source": [
    "# FLEXible tutorial: Text classification using Tensorflow\n",
    "\n",
    "FLEXible is a library to federate models. We offer the tools to load and federate data or to load federated data, and the tools to create a federated environment. The user must define the model and the *communication primitives* to train the model in a federated environment. This primitives can be expressed in the following steps:\n",
    "- initialization: Initialize the model in the server.\n",
    "- deplot model: Deploy the model to the clients.\n",
    "- training: Define the train function.\n",
    "- collect the weights: Collect the weights of the clients params to aggregate them later.\n",
    "- aggregate the weights: Use an aggregation method to aggregte the collected weights.\n",
    "- deploy model: Deploy the model with the updated weights to the clients.\n",
    "- evaluate: Define the evaluate function.\n",
    "\n",
    "In this notebook, we show how to implement this primitives and how to use FLEXible in orther to federate a model using TensorFlow. In this way, we will train a model using multiple clients, but without sharing any data between clients. We will follow this [tutorial](https://www.tensorflow.org/hub/tutorials/tf2_text_classification#build_the_model) from the TensorFlow tutorials for text classification. "
   ]
  },
  {
   "cell_type": "markdown",
   "metadata": {},
   "source": [
    "## Setup"
   ]
  },
  {
   "cell_type": "code",
   "execution_count": null,
   "metadata": {},
   "outputs": [],
   "source": [
    "from copy import deepcopy\n",
    "import numpy as np\n",
    "\n",
    "import tensorflow as tf\n",
    "import tensorflow_hub as hub\n",
    "import tensorflow_datasets as tfds\n",
    "\n",
    "import matplotlib.pyplot as plt\n",
    "\n",
    "print(\"Version: \", tf.__version__)\n",
    "print(\"Eager mode: \", tf.executing_eagerly())\n",
    "print(\"Hub version: \", hub.__version__)\n",
    "print(\"GPU is\", \"available\" if tf.config.list_physical_devices('GPU') else \"NOT AVAILABLE\")"
   ]
  },
  {
   "cell_type": "markdown",
   "metadata": {},
   "source": [
    "As usual in every experiment, the first step is to load the dataset we will use. In this case we will use the dataset **imdb_reviews** for a supervised text classification model, this tutorial is a federated adaptation of the one provided [here](https://www.tensorflow.org/hub/tutorials/tf2_text_classification#build_the_model)."
   ]
  },
  {
   "cell_type": "markdown",
   "metadata": {},
   "source": [
    "## Download the IMBD dataset\n",
    "\n",
    "As used in the tutorial from TensorFlow, we will use the IMBD dataset. This dataset contains reviews about movies, and the *sentiment* associated to them."
   ]
  },
  {
   "cell_type": "code",
   "execution_count": null,
   "metadata": {},
   "outputs": [],
   "source": [
    "train_data, test_data = tfds.load(name=\"imdb_reviews\", split=[\"train\", \"test\"], \n",
    "                                    batch_size=-1, as_supervised=True)\n",
    "\n",
    "train_examples, train_labels = tfds.as_numpy(train_data)\n",
    "test_examples, test_labels = tfds.as_numpy(test_data)\n",
    "\n",
    "print(f\"Training entries: {len(train_examples)}, test entries: {len(test_examples)}\")"
   ]
  },
  {
   "cell_type": "markdown",
   "metadata": {},
   "source": [
<<<<<<< HEAD
    "# 1) From centralized data to federated data\n",
    "Firstly and foremost, we need to encapsulare our centralized dataset as numpy arrays in a FlexDataObject, to split it for every federated client."
=======
    "# Create the FlexDataObject\n",
    "\n",
    "As we are using a centrilized dataset, we have to federate it. To federate the data we need to create a basic data object for FLEXible that is called **FlexDataObject**. To create a  **FlexDataObject** we need to have the data as *numpy.arrays*."
>>>>>>> 289a533a
   ]
  },
  {
   "cell_type": "code",
   "execution_count": null,
   "metadata": {},
   "outputs": [],
   "source": [
    "from flex.data import FlexDataObject\n",
    "\n",
    "flex_data = FlexDataObject(X_data=train_examples, y_data=train_labels)"
   ]
  },
  {
   "cell_type": "markdown",
<<<<<<< HEAD
=======
   "metadata": {},
   "source": [
    "To ensure that we created the **FlexDataObject**, we can validate it before federating it, but this step will be done later anyways. The validate function does not return anything, it raises error if there is a problem with the data."
   ]
  },
  {
   "cell_type": "code",
   "execution_count": null,
>>>>>>> 289a533a
   "metadata": {},
   "source": [
    "In order to federate our dataset, we need to specify how we want to split it among clients in a ``FlexDatasetConfig`` object. For this case we want to split it evenly between 2 clients, that is, an iid distribution. To apply our config to our centralized dataset, we use ``FlexDataDistribution.from_config``. A more complete description of the configuration options of ``FlexDatasetConfig`` to federate a dataset can be found in the documentation."
   ]
  },
  {
   "cell_type": "markdown",
   "metadata": {},
   "source": [
    "## Create the FlexDataset\n",
    "\n",
    "Once we hace the FlexDataObject, we can federate the data. We can federate the data in multiple ways, to know more about how to do this, check the [tutorial for FlexDataset](https://github.com/FLEXible-FL/FLEX-framework/blob/main/notebooks/flex_dataset_demo.ipynb). In this example we will use the **FlexDataDistribution** to create an iid_distribution using the function *from_config*, that it's the one recommended for creating multiple ways of federating the data. "
   ]
  },
  {
   "cell_type": "code",
   "execution_count": null,
   "metadata": {},
   "outputs": [],
   "source": [
    "from flex.data import FlexDatasetConfig, FlexDataDistribution\n",
    "\n",
    "config = FlexDatasetConfig(seed=0)\n",
    "config.n_clients = 2\n",
    "config.replacement = False # ensure that clients do not share any data\n",
    "config.client_names = ['client1', 'client2'] # Optional\n",
    "flex_dataset = FlexDataDistribution.from_config(cdata=flex_data, config=config)"
   ]
  },
  {
   "cell_type": "markdown",
   "metadata": {},
   "source": [
<<<<<<< HEAD
    "However, there is a shortcut, if we want to split the dataset iid between the clients we can directly use ``FlexDataDistribution.iid_distribution`` with the number of clients and our centralized data stored in a ``FlexDataObject``. Note that in this case the name of the clients are generated automatically: client number ``i`` gets id: ``f\"client_{i}\"``."
=======
    "Also, we could just use the function *iid_distribution* from FlexDataDistribution, that uses the same configuration that we've just used."
>>>>>>> 289a533a
   ]
  },
  {
   "cell_type": "code",
   "execution_count": null,
   "metadata": {},
   "outputs": [],
   "source": [
    "from flex.data import FlexDataDistribution\n",
    "\n",
    "flex_dataset = FlexDataDistribution.iid_distribution(flex_data, n_clients=2)"
   ]
  },
  {
   "cell_type": "markdown",
   "metadata": {},
   "source": [
<<<<<<< HEAD
    "# 2) Federating a model with FLEXible\n",
=======
    "## Create the architecture\n",
    "\n",
    "### Generating the clients and the model to train.\n",
>>>>>>> 289a533a
    "\n",
    "Once we've federated the dataset, we have to create the FlexPool. The FlexPool class simulates a real-time scenario for federated learning, so it is in charge of the communications across the actors. The class FlexPool will assign to each actor a role (client, aggregator, server), so they can communicate during the training phase.\n",
    "\n",
    "Please, check the notebook about the actors (TODO: Hacer notebook actores y sus relaciones) to know more about the actors and their relationships in FLEXible.\n",
    "\n",
    "To create a Pool of actors, we need to have a federated dataset, like we've just done, and the model to initialize in the server side, because the server will send the model to the clients so they can train the model. As we have the federated dataset (flex_dataset), we will now create the model.\n",
    "\n",
<<<<<<< HEAD
    "In this case, we will use a model from the tensorflow hub, so we dont have to worry about coding it. We also consider a federated setup commonly know as client server architecture, where a server orchestrates the training of federated clients in every round.\n",
    "\n",
    "In the following, we create a client server architecture and provide a function to initialize the server model."
=======
    "In this case, we will use a model from the tensorflow hub, so we dont have worry about the preprocessing for the text."
>>>>>>> 289a533a
   ]
  },
  {
   "cell_type": "code",
   "execution_count": null,
   "metadata": {},
   "outputs": [],
   "source": [
    "def initialize_server_model(flex_model, *args):\n",
    "    print(\"Initializing server model.\")\n",
    "    model = \"https://tfhub.dev/google/nnlm-en-dim128-with-normalization/2\"\n",
    "    hub_layer = hub.KerasLayer(model, input_shape=[], dtype=tf.string, trainable=True)\n",
    "    model = tf.keras.Sequential()\n",
    "    model.add(hub_layer)\n",
    "    model.add(tf.keras.layers.Dense(16, activation='relu'))\n",
    "    model.add(tf.keras.layers.Dense(1))\n",
    "    model.compile(optimizer='adam',\n",
    "                    loss=tf.losses.BinaryCrossentropy(from_logits=True),\n",
    "                    metrics=[tf.metrics.BinaryAccuracy(threshold=0.0, name='accuracy')])\n",
    "    flex_model['model'] = model"
   ]
  },
  {
   "cell_type": "markdown",
   "metadata": {},
   "source": [
    "Note that we have compiled the model in the initialize function. This is recommended so we can use the model in the server for further evaluation.\n",
    "\n",
    "In this tutorial we will follow the client-server architecture offered in the FlexDataDistribution."
   ]
  },
  {
   "cell_type": "code",
   "execution_count": null,
   "metadata": {},
   "outputs": [],
   "source": [
    "from flex.pool import FlexPool\n",
    "\n",
    "flex_pool = FlexPool.client_server_architecture(fed_dataset=flex_dataset, init_func=initialize_server_model)\n",
    "clients = flex_pool.clients\n",
    "server = flex_pool.servers\n",
    "print(f\"Server node is indentified by {server.actor_ids}\")\n",
    "print(f\"Client nodes are identified by {clients.actor_ids}\")"
   ]
  },
  {
   "cell_type": "markdown",
<<<<<<< HEAD
=======
   "metadata": {},
   "source": [
    "### Deploy model to clients\n",
    "\n",
    "We have to create the function that will deploy the model to the clients. "
   ]
  },
  {
   "cell_type": "code",
   "execution_count": null,
>>>>>>> 289a533a
   "metadata": {},
   "source": [
    "Then, we initialize the model in the clients:"
   ]
  },
  {
   "cell_type": "markdown",
   "metadata": {},
   "source": [
    "To work in an easier way, FlexPool let the use to have organized pools, such as clients, aggregators or servers. This helps to understand how we are connecting the actors."
   ]
  },
  {
   "cell_type": "code",
   "execution_count": null,
   "metadata": {},
   "outputs": [],
   "source": [
    "def deploy_model_to_clients(server_model, clients_model, *args, **kwargs):\n",
    "    print(\"Initializing model at a client\")\n",
    "    for client_id in clients_model:\n",
    "        clients_model[client_id] = deepcopy(server_model)"
   ]
  },
  {
   "cell_type": "markdown",
   "metadata": {},
   "source": [
    "To apply all the primitives, such as the deploy step, we will use the **map** function from *FlexPool*. The map function works in the following way: the pool that calls the function map, is the one that will send a message to the destiny pool. If we don't specify it to any pool, no destiny pool, it will \"send\" the message to the same pool that it's calling the map function. This is needed if we want to tell the clients to train/evaluate the model."
   ]
  },
  {
   "cell_type": "code",
   "execution_count": null,
   "metadata": {},
   "outputs": [],
   "source": [
    "server.map(deploy_model_to_clients, clients)"
   ]
  },
  {
   "cell_type": "markdown",
   "metadata": {},
   "source": [
<<<<<<< HEAD
    "Once the model is deployed on the clients, is time to create the training function."
=======
    "### Train the clients models\n",
    "\n",
    "One the model is deployed on the clients, is time to create the training function. As you can see, we use the *fit* function from the TensorFlow model, so we don't need to create it, as we may need in PyTorch."
>>>>>>> 289a533a
   ]
  },
  {
   "cell_type": "code",
   "execution_count": null,
   "metadata": {},
   "outputs": [],
   "source": [
    "def train(client_model, client_data, batch_size=256, epochs=1):\n",
    "    print(\"Training model at client.\")\n",
    "    model = client_model['model']\n",
<<<<<<< HEAD
    "    X_data = client_data.X_data\n",
    "    y_data = client_data.y_data\n",
    "    history = model.fit(X_data, y_data, epochs=epochs, batch_size=batch_size, verbose=1)"
=======
    "    X_data = data.X_data\n",
    "    y_data = data.y_data\n",
    "    history = model.fit(X_data, y_data, epochs=kwargs['epochs'], batch_size=kwargs['batch_size'],\n",
    "                verbose=1)"
>>>>>>> 289a533a
   ]
  },
  {
   "cell_type": "markdown",
   "metadata": {},
   "source": [
    "Now we will train the model in the clients side. We will use the *map function* to tell the clients to train the model, and, to do so, we just need to use this function from the clients pool."
   ]
  },
  {
   "cell_type": "code",
   "execution_count": null,
   "metadata": {},
   "outputs": [],
   "source": [
<<<<<<< HEAD
    "clients.map(train, batch_size=512, epochs=2)"
=======
    "clients.map(train, batch_size=512, epochs=10)"
>>>>>>> 289a533a
   ]
  },
  {
   "cell_type": "markdown",
   "metadata": {},
   "source": [
<<<<<<< HEAD
    "Now that we have trained the model we have to aggregate the weights. To do so, clients will send the weights to the aggregator, and she will perform the aggregation step. For the tutorial, we will implement the FevAvg aggregation mechanism. That is, the aggreation step is split in two steps, 1) for collecting the weights from each client and 2) for averaging them.\n",
=======
    "\n",
    "### Aggregate the models\n",
    "\n",
    "Now that we have trained the model we have to aggregate the weights. To do so, clients will send the weights to the aggregator, and she will perform the aggregation told. For the tutorial, we will implement the FevAvg aggregation mechanism.\n",
>>>>>>> 289a533a
    "\n",
    "First, we select the aggregator, which in this case is the same as the server, because in the client server architecture, the server is also an aggregator."
   ]
  },
  {
   "cell_type": "code",
   "execution_count": null,
   "metadata": {},
   "outputs": [],
   "source": [
<<<<<<< HEAD
    "aggregator = flex_pool.aggregators\n",
    "aggregator.actor_ids"
=======
    "aggregator = flex_pool.aggregators"
   ]
  },
  {
   "cell_type": "markdown",
   "metadata": {},
   "source": [
    "\n",
    "\n",
    "Before applying the FedAvg aggregation method, we have to collect all the parameters (or weights) from the clients models."
>>>>>>> 289a533a
   ]
  },
  {
   "cell_type": "code",
   "execution_count": null,
   "metadata": {},
   "outputs": [],
   "source": [
    "def collect_weights(client_model, aggregator_model, **kwargs):\n",
    "    print(\"Aggregating weights.\")\n",
    "    if 'weights' not in aggregator_model[\"server\"]:\n",
    "        aggregator_model[\"server\"]['weights'] = []\n",
    "    client_weights = client_model['model'].get_weights()\n",
    "    aggregator_model[\"server\"]['weights'].append(client_weights)"
   ]
  },
  {
   "cell_type": "code",
   "execution_count": null,
   "metadata": {},
   "outputs": [],
   "source": [
    "clients.map(collect_weights, aggregator)"
   ]
  },
  {
<<<<<<< HEAD
=======
   "cell_type": "markdown",
   "metadata": {},
   "source": [
    "Now we can aggregate the weights using the FedAvg method. Now that the aggregator has the aggregated weights, she should send it to the server, but, as server and aggregator are the same in our architecture, we will put this step with the fedavg method."
   ]
  },
  {
>>>>>>> 289a533a
   "cell_type": "code",
   "execution_count": null,
   "metadata": {},
   "outputs": [],
   "source": [
<<<<<<< HEAD
    "def aggregate_weights(agg_model, *args):\n",
    "    averaged_weights = np.mean(np.array(agg_model['weights']), axis=0)\n",
    "    agg_model[\"model\"].set_weights(averaged_weights)\n",
    "    agg_model[\"weights\"] = []"
=======
    "def fedavg_aggregation(agg_model, *args):\n",
    "    # agg_model[\"weights\"] = np.mean(np.array(agg_model['weights']), axis=0)\n",
    "    agg_model[\"model\"].set_weights(np.mean(np.array(agg_model['weights']), axis=0))\n",
    "    del agg_model[\"weights\"]"
>>>>>>> 289a533a
   ]
  },
  {
   "cell_type": "code",
   "execution_count": null,
   "metadata": {},
   "outputs": [],
   "source": [
<<<<<<< HEAD
    "aggregator.map(aggregate_weights)"
=======
    "aggregator.map(fedavg_aggregation)"
>>>>>>> 289a533a
   ]
  },
  {
   "cell_type": "markdown",
   "metadata": {},
   "source": [
<<<<<<< HEAD
=======
    "### Deploy and evaluate the model.\n",
    "\n",
>>>>>>> 289a533a
    "Now it's turn from the server to update the weights from the clients models and then evaluate the model."
   ]
  },
  {
   "cell_type": "code",
   "execution_count": null,
   "metadata": {},
   "outputs": [],
   "source": [
    "def deploy_global_model_to_clients(server_model, clients_models, *args, **kwargs):\n",
    "    print(\"Deploying the global model on the clients.\")\n",
    "    aggregated_weights = server_model['model'].get_weights()\n",
    "    for client_model in clients_models:\n",
    "        clients_models[client_model]['model'].set_weights(aggregated_weights)"
   ]
  },
  {
   "cell_type": "code",
   "execution_count": null,
   "metadata": {},
   "outputs": [],
   "source": [
    "server.map(deploy_global_model_to_clients, clients)"
   ]
  },
  {
   "cell_type": "markdown",
   "metadata": {},
   "source": [
    "And now, we can evaluate the model with the test set that we prepared at the begining of the notebook."
   ]
  },
  {
   "cell_type": "code",
   "execution_count": null,
   "metadata": {},
   "outputs": [],
   "source": [
    "def evaluate_model(model, data, *args, **kwargs):\n",
    "    model = model['model']\n",
    "    if data is not None:\n",
    "        print(\"Evaluating model at client.\")\n",
    "        results_local = model.evaluate(data.X_data, data.y_data)\n",
    "        print(f\"Results at client on client's data: {results_local}\")\n",
    "    else:\n",
    "        print(\"Evaluating model at server\")\n",
    "    results = model.evaluate(kwargs['test_examples'], kwargs['test_labels'])\n",
    "    print(f\"Results on test data: {results}\")"
   ]
  },
  {
   "cell_type": "code",
   "execution_count": null,
   "metadata": {},
   "outputs": [],
   "source": [
    "server.map(evaluate_model, test_examples=test_examples, test_labels=test_labels)"
   ]
  },
  {
   "cell_type": "code",
   "execution_count": null,
   "metadata": {},
   "outputs": [],
   "source": [
    "clients.map(evaluate_model, test_examples=test_examples, test_labels=test_labels)"
   ]
  },
  {
   "cell_type": "markdown",
   "metadata": {},
   "source": [
    "# Putting it all together\n",
    "\n",
    "You just have trained a model for 1 round using FLEXible. Now, you could set up all together in a function and iterate for multiple rounds."
   ]
  },
  {
   "cell_type": "code",
   "execution_count": null,
   "metadata": {},
   "outputs": [],
   "source": [
    "def train_n_rounds(n_rounds, batch_size, epochs):\n",
    "    pool = FlexPool.client_server_architecture(fed_dataset=flex_dataset, init_func=initialize_server_model)\n",
    "    pool.servers.map(deploy_model_to_clients, pool.clients)\n",
    "    for i in range(n_rounds):\n",
    "        print(f\"\\nRunning round: {i}\\n\")\n",
    "        pool.clients.map(train, batch_size=batch_size, epochs=epochs)\n",
    "        pool.clients.map(evaluate_model, test_examples=test_examples, test_labels=test_labels)\n",
    "        pool.clients.map(collect_weights, pool.aggregators)\n",
    "        pool.aggregators.map(aggregate_weights)\n",
    "        pool.servers.map(deploy_global_model_to_clients, pool.clients)\n",
    "        pool.servers.map(evaluate_model, test_examples=test_examples, test_labels=test_labels)"
   ]
  },
  {
   "cell_type": "code",
   "execution_count": null,
   "metadata": {},
   "outputs": [],
   "source": [
    "train_n_rounds(n_rounds=4, batch_size=512, epochs=10)"
   ]
  },
  {
   "cell_type": "markdown",
   "metadata": {},
   "source": [
    "### END\n",
    "Congratulations, now you know how to train a model using FLEXible for multiples rounds. Remember that it's important to first deploy/initialize the model on the clients, so you can run the rounds without problem!"
   ]
  }
 ],
 "metadata": {
  "kernelspec": {
   "display_name": "Python 3.9.12 ('snowflakes')",
   "language": "python",
   "name": "python3"
  },
  "language_info": {
   "codemirror_mode": {
    "name": "ipython",
    "version": 3
   },
   "file_extension": ".py",
   "mimetype": "text/x-python",
   "name": "python",
   "nbconvert_exporter": "python",
   "pygments_lexer": "ipython3",
   "version": "3.9.12"
  },
  "orig_nbformat": 4,
  "vscode": {
   "interpreter": {
    "hash": "4f7d2a9c5c2a9c2b510c9da0e3374aeab36a589c02bbbebadbda47bfb5610ebb"
   }
  }
 },
 "nbformat": 4,
 "nbformat_minor": 2
}<|MERGE_RESOLUTION|>--- conflicted
+++ resolved
@@ -50,7 +50,7 @@
    "cell_type": "markdown",
    "metadata": {},
    "source": [
-    "As usual in every experiment, the first step is to load the dataset we will use. In this case we will use the dataset **imdb_reviews** for a supervised text classification model, this tutorial is a federated adaptation of the one provided [here](https://www.tensorflow.org/hub/tutorials/tf2_text_classification#build_the_model)."
+    "As usual in every experiment, the first step is to load the dataset we will use. In this case we will use the dataset **imdb_reviews** for a supervised text classification model"
    ]
   },
   {
@@ -81,14 +81,9 @@
    "cell_type": "markdown",
    "metadata": {},
    "source": [
-<<<<<<< HEAD
     "# 1) From centralized data to federated data\n",
-    "Firstly and foremost, we need to encapsulare our centralized dataset as numpy arrays in a FlexDataObject, to split it for every federated client."
-=======
-    "# Create the FlexDataObject\n",
-    "\n",
+    "Firstly and foremost, we need to encapsulare our centralized dataset as numpy arrays in a FlexDataObject, to split it for every federated client.\n",
     "As we are using a centrilized dataset, we have to federate it. To federate the data we need to create a basic data object for FLEXible that is called **FlexDataObject**. To create a  **FlexDataObject** we need to have the data as *numpy.arrays*."
->>>>>>> 289a533a
    ]
   },
   {
@@ -104,29 +99,9 @@
   },
   {
    "cell_type": "markdown",
-<<<<<<< HEAD
-=======
-   "metadata": {},
-   "source": [
-    "To ensure that we created the **FlexDataObject**, we can validate it before federating it, but this step will be done later anyways. The validate function does not return anything, it raises error if there is a problem with the data."
-   ]
-  },
-  {
-   "cell_type": "code",
-   "execution_count": null,
->>>>>>> 289a533a
    "metadata": {},
    "source": [
     "In order to federate our dataset, we need to specify how we want to split it among clients in a ``FlexDatasetConfig`` object. For this case we want to split it evenly between 2 clients, that is, an iid distribution. To apply our config to our centralized dataset, we use ``FlexDataDistribution.from_config``. A more complete description of the configuration options of ``FlexDatasetConfig`` to federate a dataset can be found in the documentation."
-   ]
-  },
-  {
-   "cell_type": "markdown",
-   "metadata": {},
-   "source": [
-    "## Create the FlexDataset\n",
-    "\n",
-    "Once we hace the FlexDataObject, we can federate the data. We can federate the data in multiple ways, to know more about how to do this, check the [tutorial for FlexDataset](https://github.com/FLEXible-FL/FLEX-framework/blob/main/notebooks/flex_dataset_demo.ipynb). In this example we will use the **FlexDataDistribution** to create an iid_distribution using the function *from_config*, that it's the one recommended for creating multiple ways of federating the data. "
    ]
   },
   {
@@ -148,11 +123,7 @@
    "cell_type": "markdown",
    "metadata": {},
    "source": [
-<<<<<<< HEAD
     "However, there is a shortcut, if we want to split the dataset iid between the clients we can directly use ``FlexDataDistribution.iid_distribution`` with the number of clients and our centralized data stored in a ``FlexDataObject``. Note that in this case the name of the clients are generated automatically: client number ``i`` gets id: ``f\"client_{i}\"``."
-=======
-    "Also, we could just use the function *iid_distribution* from FlexDataDistribution, that uses the same configuration that we've just used."
->>>>>>> 289a533a
    ]
   },
   {
@@ -170,13 +141,7 @@
    "cell_type": "markdown",
    "metadata": {},
    "source": [
-<<<<<<< HEAD
     "# 2) Federating a model with FLEXible\n",
-=======
-    "## Create the architecture\n",
-    "\n",
-    "### Generating the clients and the model to train.\n",
->>>>>>> 289a533a
     "\n",
     "Once we've federated the dataset, we have to create the FlexPool. The FlexPool class simulates a real-time scenario for federated learning, so it is in charge of the communications across the actors. The class FlexPool will assign to each actor a role (client, aggregator, server), so they can communicate during the training phase.\n",
     "\n",
@@ -184,13 +149,9 @@
     "\n",
     "To create a Pool of actors, we need to have a federated dataset, like we've just done, and the model to initialize in the server side, because the server will send the model to the clients so they can train the model. As we have the federated dataset (flex_dataset), we will now create the model.\n",
     "\n",
-<<<<<<< HEAD
     "In this case, we will use a model from the tensorflow hub, so we dont have to worry about coding it. We also consider a federated setup commonly know as client server architecture, where a server orchestrates the training of federated clients in every round.\n",
     "\n",
     "In the following, we create a client server architecture and provide a function to initialize the server model."
-=======
-    "In this case, we will use a model from the tensorflow hub, so we dont have worry about the preprocessing for the text."
->>>>>>> 289a533a
    ]
   },
   {
@@ -214,15 +175,6 @@
    ]
   },
   {
-   "cell_type": "markdown",
-   "metadata": {},
-   "source": [
-    "Note that we have compiled the model in the initialize function. This is recommended so we can use the model in the server for further evaluation.\n",
-    "\n",
-    "In this tutorial we will follow the client-server architecture offered in the FlexDataDistribution."
-   ]
-  },
-  {
    "cell_type": "code",
    "execution_count": null,
    "metadata": {},
@@ -239,29 +191,9 @@
   },
   {
    "cell_type": "markdown",
-<<<<<<< HEAD
-=======
-   "metadata": {},
-   "source": [
-    "### Deploy model to clients\n",
-    "\n",
+   "metadata": {},
+   "source": [
     "We have to create the function that will deploy the model to the clients. "
-   ]
-  },
-  {
-   "cell_type": "code",
-   "execution_count": null,
->>>>>>> 289a533a
-   "metadata": {},
-   "source": [
-    "Then, we initialize the model in the clients:"
-   ]
-  },
-  {
-   "cell_type": "markdown",
-   "metadata": {},
-   "source": [
-    "To work in an easier way, FlexPool let the use to have organized pools, such as clients, aggregators or servers. This helps to understand how we are connecting the actors."
    ]
   },
   {
@@ -280,6 +212,23 @@
    "cell_type": "markdown",
    "metadata": {},
    "source": [
+    "To work in an easier way, FlexPool let the use to have organized pools, such as clients, aggregators or servers. This helps to understand how we are connecting the actors."
+   ]
+  },
+  {
+   "cell_type": "code",
+   "execution_count": null,
+   "metadata": {},
+   "outputs": [],
+   "source": [
+    "clients = flex_pool.clients\n",
+    "server = flex_pool.servers"
+   ]
+  },
+  {
+   "cell_type": "markdown",
+   "metadata": {},
+   "source": [
     "To apply all the primitives, such as the deploy step, we will use the **map** function from *FlexPool*. The map function works in the following way: the pool that calls the function map, is the one that will send a message to the destiny pool. If we don't specify it to any pool, no destiny pool, it will \"send\" the message to the same pool that it's calling the map function. This is needed if we want to tell the clients to train/evaluate the model."
    ]
   },
@@ -296,13 +245,7 @@
    "cell_type": "markdown",
    "metadata": {},
    "source": [
-<<<<<<< HEAD
     "Once the model is deployed on the clients, is time to create the training function."
-=======
-    "### Train the clients models\n",
-    "\n",
-    "One the model is deployed on the clients, is time to create the training function. As you can see, we use the *fit* function from the TensorFlow model, so we don't need to create it, as we may need in PyTorch."
->>>>>>> 289a533a
    ]
   },
   {
@@ -314,16 +257,9 @@
     "def train(client_model, client_data, batch_size=256, epochs=1):\n",
     "    print(\"Training model at client.\")\n",
     "    model = client_model['model']\n",
-<<<<<<< HEAD
     "    X_data = client_data.X_data\n",
     "    y_data = client_data.y_data\n",
     "    history = model.fit(X_data, y_data, epochs=epochs, batch_size=batch_size, verbose=1)"
-=======
-    "    X_data = data.X_data\n",
-    "    y_data = data.y_data\n",
-    "    history = model.fit(X_data, y_data, epochs=kwargs['epochs'], batch_size=kwargs['batch_size'],\n",
-    "                verbose=1)"
->>>>>>> 289a533a
    ]
   },
   {
@@ -339,25 +275,14 @@
    "metadata": {},
    "outputs": [],
    "source": [
-<<<<<<< HEAD
     "clients.map(train, batch_size=512, epochs=2)"
-=======
-    "clients.map(train, batch_size=512, epochs=10)"
->>>>>>> 289a533a
-   ]
-  },
-  {
-   "cell_type": "markdown",
-   "metadata": {},
-   "source": [
-<<<<<<< HEAD
+   ]
+  },
+  {
+   "cell_type": "markdown",
+   "metadata": {},
+   "source": [
     "Now that we have trained the model we have to aggregate the weights. To do so, clients will send the weights to the aggregator, and she will perform the aggregation step. For the tutorial, we will implement the FevAvg aggregation mechanism. That is, the aggreation step is split in two steps, 1) for collecting the weights from each client and 2) for averaging them.\n",
-=======
-    "\n",
-    "### Aggregate the models\n",
-    "\n",
-    "Now that we have trained the model we have to aggregate the weights. To do so, clients will send the weights to the aggregator, and she will perform the aggregation told. For the tutorial, we will implement the FevAvg aggregation mechanism.\n",
->>>>>>> 289a533a
     "\n",
     "First, we select the aggregator, which in this case is the same as the server, because in the client server architecture, the server is also an aggregator."
    ]
@@ -368,21 +293,8 @@
    "metadata": {},
    "outputs": [],
    "source": [
-<<<<<<< HEAD
     "aggregator = flex_pool.aggregators\n",
     "aggregator.actor_ids"
-=======
-    "aggregator = flex_pool.aggregators"
-   ]
-  },
-  {
-   "cell_type": "markdown",
-   "metadata": {},
-   "source": [
-    "\n",
-    "\n",
-    "Before applying the FedAvg aggregation method, we have to collect all the parameters (or weights) from the clients models."
->>>>>>> 289a533a
    ]
   },
   {
@@ -409,56 +321,30 @@
    ]
   },
   {
-<<<<<<< HEAD
-=======
-   "cell_type": "markdown",
-   "metadata": {},
-   "source": [
-    "Now we can aggregate the weights using the FedAvg method. Now that the aggregator has the aggregated weights, she should send it to the server, but, as server and aggregator are the same in our architecture, we will put this step with the fedavg method."
-   ]
-  },
-  {
->>>>>>> 289a533a
-   "cell_type": "code",
-   "execution_count": null,
-   "metadata": {},
-   "outputs": [],
-   "source": [
-<<<<<<< HEAD
+   "cell_type": "code",
+   "execution_count": null,
+   "metadata": {},
+   "outputs": [],
+   "source": [
     "def aggregate_weights(agg_model, *args):\n",
     "    averaged_weights = np.mean(np.array(agg_model['weights']), axis=0)\n",
     "    agg_model[\"model\"].set_weights(averaged_weights)\n",
     "    agg_model[\"weights\"] = []"
-=======
-    "def fedavg_aggregation(agg_model, *args):\n",
-    "    # agg_model[\"weights\"] = np.mean(np.array(agg_model['weights']), axis=0)\n",
-    "    agg_model[\"model\"].set_weights(np.mean(np.array(agg_model['weights']), axis=0))\n",
-    "    del agg_model[\"weights\"]"
->>>>>>> 289a533a
-   ]
-  },
-  {
-   "cell_type": "code",
-   "execution_count": null,
-   "metadata": {},
-   "outputs": [],
-   "source": [
-<<<<<<< HEAD
+   ]
+  },
+  {
+   "cell_type": "code",
+   "execution_count": null,
+   "metadata": {},
+   "outputs": [],
+   "source": [
     "aggregator.map(aggregate_weights)"
-=======
-    "aggregator.map(fedavg_aggregation)"
->>>>>>> 289a533a
-   ]
-  },
-  {
-   "cell_type": "markdown",
-   "metadata": {},
-   "source": [
-<<<<<<< HEAD
-=======
-    "### Deploy and evaluate the model.\n",
-    "\n",
->>>>>>> 289a533a
+   ]
+  },
+  {
+   "cell_type": "markdown",
+   "metadata": {},
+   "source": [
     "Now it's turn from the server to update the weights from the clients models and then evaluate the model."
    ]
   },
