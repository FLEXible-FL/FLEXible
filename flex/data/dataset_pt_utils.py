--- conflicted
+++ resolved
@@ -1,6 +1,3 @@
-<<<<<<< HEAD
-from torch.utils.data import Dataset
-=======
 """
 Copyright (C) 2024  Instituto Andaluz Interuniversitario en Ciencia de Datos e Inteligencia Computacional (DaSCI).
 
@@ -17,7 +14,7 @@
     You should have received a copy of the GNU Affero General Public License
     along with this program.  If not, see <https://www.gnu.org/licenses/>.
 """
->>>>>>> 86673be7
+from torch.utils.data import Dataset
 from torchvision.datasets import VisionDataset
 
 
