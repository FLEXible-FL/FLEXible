from collections import UserDict
from copy import deepcopy
from dataclasses import dataclass
<<<<<<< HEAD
from typing import Any, Hashable, List, Optional
=======
from typing import Any, Callable, Hashable, List, Optional
>>>>>>> 47f75284

import numpy as np
import numpy.typing as npt

from flex.data.flex_preprocessing import normalize, one_hot_encoding


@dataclass
class FlexDataObject:
    """Class used to represent the dataset from a client in a Federated Learning enviroment.

    Attributes
    ----------
    X_data: numpy.typing.ArrayLike
        A numpy.array containing the data for the client.
    y_data: numpy.typing.ArrayLike
        A numpy.array containing the labels for the training data. Can be None if working
        on an unsupervised learning task. Default None.
    X_names: Optional[List[str]]
        A list of strings containing the names of the features set. Default None.
    y_names: Optional[List[str]]
        A list of strings containing the class names. Default None.
    """

    X_data: npt.NDArray
    y_data: Optional[npt.NDArray] = None
    X_names: Optional[List[str]] = None
    y_names: Optional[List[str]] = None

    def __len__(self):
        return len(self.X_data)

    def __getitem__(self, pos):
        if self.y_data is not None:
            return (self.X_data[pos], self.y_data[pos])
        else:
            return (self.X_data[pos], None)

    def validate(self):
        """Function that checks whether the object is correct or not."""
        if self.y_data is not None and len(self.X_data) != len(self.y_data):
            raise ValueError(
                f"X_data and y_data must have equal lenght. X_data has {len(self.X_data)} elements and y_data has {len(self.y_data)} elements."
            )
        if self.X_names is not None and len(self.X_data[0]) != len(self.X_names):
            raise ValueError(
                f"X_data and X_names has different lenght and they must have the same. X_data has len {len(self.X_data[0])} and X_names has len {len(self.X_names)}."
            )
        if (
            self.y_names is not None
            and self.y_data is not None
            and len(np.unique(self.y_data, axis=0)) != len(self.y_names)
        ):
            raise ValueError(
                f"y_data has differents unique values that y_names values. y_data has {len(np.unique(self.y_data, axis=0))} unique values, and y_names has {len(self.y_names)}."
            )
        if self.y_data is not None and self.y_data.ndim > 1:
            raise ValueError(
                "y_data is multidimensional and we only support unidimensional labels."
            )


class FlexDataset(UserDict):
    """Class that represents a federated dataset for the Flex library.
    The dataset contains the ids of the clients and the dataset associated
    with each client.

    Attributes
    ----------
    data (collections.UserDict): The structure is a dictionary
        with the clients ids as keys and the dataset as value.
    """

    def __setitem__(self, key: Hashable, item: FlexDataObject) -> None:
        self.data[key] = item

    def get(self, key: Hashable, default: Optional[Any] = None) -> Any:
        try:
            return self[key]
        except KeyError:
            return default

    def map(
        self,
        clients_ids: List[Hashable] = None,
        num_proc: int = None,
        func: Callable = None,
        *args,
        **kwargs,
    ):
        """This function applies a custom function to the FlexDataset in paralels.

        The *args and the **kwargs provided to this function are all the args and kwargs
        of the custom function provided by the client.

        Args:
            fld (FlexDataset): FlexDataset containing all the data from the clients.
            clients_ids (List[Hashtable], optional): List containig the the clients id whether
            to normalize the data or not. Each element of the list must be hashable. Defaults to None.
            num_proc (int, optional): Number of processes to paralelize. Default to None (Use all).
            func (Callable, optional): Function to apply to preprocess the data. Defaults to None.

        Returns:
            FlexDataset: The FlexDataset normalized.

        Raises:
            ValueError: If function is not given it raises an error.
        """
        if func is None:
            raise ValueError(
                "Function to apply can't be null. Please give a function to apply."
            )
        if num_proc is not None:
            num_proc = min(num_proc, len(self.keys()))
        if clients_ids is None:
            clients_ids = list(self.keys())
        chosen_clients = FlexDataset(
            {
                client_id: func(self[client_id], *args, **kwargs)
                for client_id in clients_ids
            }
        )
        new_fld = deepcopy(self)
        new_fld.update(chosen_clients)
        return new_fld

    def normalize(
        self,
        clients_ids: List[Hashable] = None,
        num_proc: int = None,
        *args,
        **kwargs,
    ):
        """Function that normalize the data over the clients.

        Args:
            fld (FlexDataset): FlexDataset containing all the data from the clients.
            clients_ids (List[Hashtable], optional): List containig the the clients id whether
            to normalize the data or not. Each element of the list must be hashable. Defaults to None.
            num_proc (int, optional): Number of processes to paralelize. Default to None (Use all).

        Returns:
            FlexDataset: The FlexDataset normalized.
        """
        return self.map(clients_ids, num_proc, normalize, *args, **kwargs)

    def one_hot_encoding(
        self,
        clients_ids: List[Hashable] = None,
        num_proc: int = None,
        *args,
        **kwargs,
    ):
        """Function that apply one hot encoding to the client classes.

        Args:
            fld (FlexDataset): FlexDataset containing all the data from the clients.
            clients_ids (List[Hashtable], optional): List containig the the clients id whether
            to normalize the data or not. Each element of the list must be hashable. Defaults to None.
            num_proc (int, optional): Number of processes to paralelize. Default to None (Use all).

        Returns:
            FlexDataset: The FlexDataset normalized.
        """
        return self.map(clients_ids, num_proc, one_hot_encoding, *args, **kwargs)<|MERGE_RESOLUTION|>--- conflicted
+++ resolved
@@ -1,11 +1,7 @@
 from collections import UserDict
 from copy import deepcopy
 from dataclasses import dataclass
-<<<<<<< HEAD
-from typing import Any, Hashable, List, Optional
-=======
 from typing import Any, Callable, Hashable, List, Optional
->>>>>>> 47f75284
 
 import numpy as np
 import numpy.typing as npt
@@ -103,13 +99,13 @@
 
         Args:
             fld (FlexDataset): FlexDataset containing all the data from the clients.
-            clients_ids (List[Hashtable], optional): List containig the the clients id whether
-            to normalize the data or not. Each element of the list must be hashable. Defaults to None.
+            clients_ids (List[Hashtable], optional): List containig the the clients id where func will
+            be applied. Each element of the list must be hashable and part of the FlexDataset. Defaults to None.
             num_proc (int, optional): Number of processes to paralelize. Default to None (Use all).
             func (Callable, optional): Function to apply to preprocess the data. Defaults to None.
 
         Returns:
-            FlexDataset: The FlexDataset normalized.
+            FlexDataset: The FlexDataset modified.
 
         Raises:
             ValueError: If function is not given it raises an error.
@@ -143,7 +139,7 @@
 
         Args:
             fld (FlexDataset): FlexDataset containing all the data from the clients.
-            clients_ids (List[Hashtable], optional): List containig the the clients id whether
+            clients_ids (List[Hashtable], optional): List containig the clients id whether
             to normalize the data or not. Each element of the list must be hashable. Defaults to None.
             num_proc (int, optional): Number of processes to paralelize. Default to None (Use all).
 
