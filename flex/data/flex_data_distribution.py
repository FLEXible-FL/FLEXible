import copy
from collections import defaultdict
from math import floor
from typing import Callable, Tuple

import numpy as np
import numpy.typing as npt
from numpy.random import default_rng

from flex.data import FlexDataObject, FlexDataset, FlexDatasetConfig


class FlexDataDistribution(object):
    __create_key = object()

    def __init__(self, create_key: object = None) -> None:
        assert (
            create_key == FlexDataDistribution.__create_key
        ), """FlexDataDistribution objects must be created using FlexDataDistribution.from_config or
        FlexDataDistribution.iid_distribution"""

    @classmethod
    def from_clustering_func(cls, cdata: FlexDataObject, clustering_func: Callable):
        """This function federates data into clients by means of a clustering function, that outputs
        to which client (cluster) a data point belongs.

        Args:
            cdata (FlexDataObject): Centralized dataset represented as a FlexDataObject.
            clustering_func (Callable): function that receives as arguments a pair of x and y elements from cdata
            and returns the name of the client (cluster) that should own it, the returned type must be Hashable.
            Note that we only support one client (cluster) per data point.

        Returns:
            federated_dataset (FlexDataset): The federated dataset.
        """
        d = defaultdict()
        for idx, (x, y) in enumerate(cdata):
            client_name = clustering_func(x, y)
            if d.get(client_name) is None:
                d[client_name] = [idx]
            else:
                d[client_name].append(idx)
        config = FlexDatasetConfig(
            client_names=list(d.keys()), indexes_per_client=list(d.values())
        )
        return cls.from_config(cdata, config)

    @classmethod
    def from_config(cls, cdata: FlexDataObject, config: FlexDatasetConfig):
        """This function prepare the data from a centralized data structure to a federated one.
        It will run different modifications to federate the data.

        Args:
            cdata (FlexDataObject): Centralized dataset represented as a FlexDataObject.
            config (FlexDatasetConfig): FlexDatasetConfig with the configuration to federate the centralized dataset.

        Returns:
            federated_dataset (FlexDataset): The federated dataset.
        """
        cdata.validate()
        config.validate()
        rng = default_rng(seed=config.seed)

        config_ = copy.deepcopy(config)  # copy, because we might modify some components

        if (  # normalize weights if no replacement
            config.weights is not None
            and not config.replacement
            and sum(config.weights) > 1
            and config.classes_per_client is None
        ):
            config_.weights = np.array(
                [w / sum(config.weights) for w in config.weights]
            )

        if config_.client_names is not None and config_.n_clients is not None:
            common_min = min(config_.n_clients, len(config_.client_names))
            config_.n_clients = common_min
            config_.client_names = config_.client_names[:common_min]
        elif config_.client_names is not None:
            config_.n_clients = len(config_.client_names)
        elif config_.n_clients is not None:
            config_.client_names = [f"client_{i}" for i in range(config_.n_clients)]

        fed_dataset = FlexDataset()
        if config_.indexes_per_client is not None:
            for client_name, data in cls.__sample_dataset_with_indexes(cdata, config_):
                fed_dataset[client_name] = data
        else:
            remaining_data_indices = np.arange(len(cdata))
            for i in range(config_.n_clients):
                (
                    sub_data_indices,
                    sub_features_indices,
                    remaining_data_indices,
                ) = cls.__sample(rng, remaining_data_indices, cdata, config_, i)

                fed_dataset[config_.client_names[i]] = FlexDataObject(
                    X_data=cdata.X_data[sub_data_indices][:, sub_features_indices]
                    if len(cdata.X_data.shape) > 1
                    else cdata.X_data[sub_data_indices],
                    y_data=cdata.y_data[sub_data_indices]
                    if cdata.y_data is not None
                    else None,
                )

        return fed_dataset

    @classmethod
    def iid_distribution(cls, cdata: FlexDataObject, n_clients: int = 2):
        """Function to create a FlexDataset for an IID experiment. We consider the simplest situation
        in which the data is distributed by giving the same amount of data to each client.

        Args:
            cdata (FlexDataObject): Centralized dataset represented as a FlexDataObject.
            n_clients (int): Number of clients in the Federated Learning experiment. Default 2.

        Returns:
            federated_dataset (FlexDataset): The federated dataset.
        """
        config = FlexDatasetConfig(n_clients=n_clients)
        return FlexDataDistribution.from_config(cdata, config)
<<<<<<< HEAD
=======

    @classmethod
    def __sample_dataset_with_indexes(
        cls, data: FlexDataObject, config: FlexDatasetConfig
    ):
        """Iterable function that associates a client with its data, when a list of indexes is given for
        each client.

        Args:
            data (FlexDataObject): Centralizaed dataset represented as a FlexDataObject.
            config (FlexDatasetConfig): Configuration used to federate a FlexDataObject.

        Yields:
            tuple (Tuple): a tuple whose first item is the client name and the second one is the indexes of
            the dataset associated to such client.

        """
        for idx, name in zip(config.indexes_per_client, config.client_names):
            yield name, FlexDataObject(
                X_data=data.X_data[idx],
                y_data=data.y_data[idx] if data.y_data is not None else None,
            )
>>>>>>> 8a5448ed

    @classmethod
    def __sample(
        cls,
        rng: np.random.Generator,
        data_indices: npt.NDArray[np.int_],
        data: FlexDataObject,
        config: FlexDatasetConfig,
        client_i: int,
    ) -> Tuple[npt.NDArray[np.int_], npt.NDArray[np.int_], npt.NDArray[np.int_]]:
        """Function to sample indices from a FlexDataObject as especified by a FlexDatasetConfig.

        Args:
            rng (np.random.Generator): Random number generator used to sample.
            data_indices (npt.NDArray[np.int_]): Array of available data indices to sample from.
            data (FlexDataObject): Centralizaed dataset represented as a FlexDataObject.
            config (FlexDatasetConfig): Configuration used to federate a FlexDataObject.
            client_i (int): Position of client which will be identified with the generated sample.

        Returns:
            sample_indices (Tuple[npt.NDArray[np.int_], npt.NDArray[np.int_], npt.NDArray[np.int_]]): it returns
            the sampled data indices, the sampled feature indices and the data indices which were not used for
            the sampled data indices. Note that, the latter are only used for the config.replacement option, otherwise
            it contains all the provided data_indices.
        """
        if config.classes_per_client is None and config.features_per_client is None:
            sub_data_indices, sub_features_indices = cls.__sample_only_with_weights(
                rng, data_indices, data, config, client_i
            )
        elif config.classes_per_client is not None:
            sub_data_indices, sub_features_indices = cls.__sample_with_classes(
                rng, data_indices, data, config, client_i
            )
        else:  # elif config.features_per_client is not None
            sub_data_indices, sub_features_indices = cls.__sample_with_features(
                rng, data_indices, data, config, client_i
            )

        # Update remaning data indices
        remaining_data_indices = (
            data_indices
            if config.replacement
            else np.array(list(set(data_indices) - set(sub_data_indices)))
        )

        return sub_data_indices, sub_features_indices, remaining_data_indices

    @classmethod
    def __sample_only_with_weights(
        cls,
        rng: np.random.Generator,
        data_indices: npt.NDArray[np.int_],
        data: FlexDataObject,
        config: FlexDatasetConfig,
        client_i: int,
    ):
        """Especialized function to sample indices from a FlexDataObject as especified by a FlexDatasetConfig.
            It takes into consideration the config.weights option and applies it. If no config.weights are
            provided, then we consider that the weights are the same for all the clients.

        Args:
            rng (np.random.Generator): Random number generator used to sample.
            data_indices (npt.NDArray[np.int_]): Array of available data indices to sample from.
            data (FlexDataObject): Centralizaed dataset represented as a FlexDataObject.
            config (FlexDatasetConfig): Configuration used to federate a FlexDataObject.
            client_i (int): Position of client which will be identified with the generated sample.

        Returns:
            sample_indices (Tuple[npt.NDArray[np.int_], npt.NDArray[np.int_]]): it returns
            the sampled data indices and all the feature indices.
        """
        # Sample data indices
        if config.weights is None:  # No weights provided
            data_proportion = floor(len(data) / config.n_clients)
        else:
            data_proportion = floor(len(data) * config.weights[client_i])

        sub_data_indices = rng.choice(data_indices, data_proportion, replace=False)
        # Sample feature indices
        sub_features_indices = slice(
            None
        )  # Default slice for features, it includes all the features
        return sub_data_indices, sub_features_indices

    @classmethod
    def __sample_with_classes(
        cls,
        rng: np.random.Generator,
        data_indices: npt.NDArray[np.int_],
        data: FlexDataObject,
        config: FlexDatasetConfig,
        client_i: int,
    ):
        """Especialized function to sample indices from a FlexDataObject as especified by a FlexDatasetConfig.
            It takes into consideration the config.classes_per_client option and applies it. If config.weights are
            provided, then we consider the current weight is shared equally among the sampled classes. Otherwise,
            we sample all the elements with the sampled classes.

        Args:
            rng (np.random.Generator): Random number generator used to sample.
            data_indices (npt.NDArray[np.int_]): Array of available data indices to sample from.
            data (FlexDataObject): Centralizaed dataset represented as a FlexDataObject.
            config (FlexDatasetConfig): Configuration used to federate a FlexDataObject.
            client_i (int): Position of client which will be identified with the generated sample.

        Returns:
            sample_indices (Tuple[npt.NDArray[np.int_], npt.NDArray[np.int_]): it returns the sampled data indices
            and all the feature indices.
        """
        # Sample data indices
        y_data_available = data.y_data[data_indices]
        y_classes_available = np.unique(y_data_available)

        if isinstance(  # We have a fixed number of classes per client
            config.classes_per_client, int
        ):
            sub_y_classes = rng.choice(
                y_classes_available, config.classes_per_client, replace=False
            )
        elif isinstance(  # We have a maximum and a minimum of classes per client
            config.classes_per_client, tuple
        ):
            # if config == FlexDatasetConfig(seed=1, n_clients=2, classes_per_client=(2, 3), weights=[0.25, 1]):
            #     breakpoint()
            sub_y_classes = rng.choice(
                y_classes_available,
                rng.integers(
                    config.classes_per_client[0], config.classes_per_client[1] + 1
                ),
                replace=False,
            )
        else:  # We have classes assigned for each client
            sub_y_classes = np.array(config.classes_per_client[client_i])

        sub_data_indices = data_indices[np.isin(y_data_available, sub_y_classes)]
        if config.weights is not None:
            len_all_data_available = len(sub_data_indices)
            sub_data_indices = np.array([], dtype="uint32")
            if len(sub_y_classes.shape) > 0:
                for (
                    c
                ) in (
                    sub_y_classes
                ):  # Ensure that each class is represented in the sample
                    available_data_indices = data_indices[y_data_available == c]
                    data_proportion = floor(
                        len_all_data_available
                        * config.weights[client_i]
                        / len(sub_y_classes)
                    )
                    tmp_indices = rng.choice(
                        available_data_indices, data_proportion, replace=False
                    )
                    sub_data_indices = np.concatenate((sub_data_indices, tmp_indices))
            else:
                sub_data_indices = data_indices[
                    np.isin(y_data_available, sub_y_classes)
                ]
                data_proportion = floor(
                    len(sub_data_indices) * config.weights[client_i]
                )
                sub_data_indices = rng.choice(
                    sub_data_indices, data_proportion, replace=False
                )

        # Sample feature indices
        sub_features_indices = slice(
            None
        )  # Default slice for features, it includes all the features

        return sub_data_indices, sub_features_indices

    @classmethod
    def __sample_with_features(
        cls,
        rng,
        data_indices: npt.NDArray[np.int_],
        data: FlexDataObject,
        config: FlexDatasetConfig,
        client_i: int,
    ):
        """Especialized function to sample indices from a FlexDataObject as especified by a FlexDatasetConfig.
            It takes into consideration the config.features_per_client option and applies it. Weights are applied
            the same as in __sample_only_with_weights.

        Args:
            rng (np.random.Generator): Random number generator used to sample.
            data_indices (npt.NDArray[np.int_]): Array of available data indices to sample from.
            data (FlexDataObject): Centralized dataset represented as a FlexDataObject.
            config (FlexDatasetConfig): Configuration used to federate a FlexDataObject.
            client_i (int): Position of client which will be identified with the generated sample.

        Returns:
            sample_indices (Tuple[npt.NDArray[np.int_], npt.NDArray[np.int_]): it returns the sampled data indices
            and the sampled feature indices.
        """
        # Sample data indices
        sub_data_indices, _ = cls.__sample_only_with_weights(
            rng, data_indices, data, config, client_i
        )

        # Sample feature indices
        feature_indices = np.arange(data.X_data.shape[1])
        if isinstance(  # We have a fixed number of features per client
            config.features_per_client, int
        ):
            sub_features_indices = rng.choice(
                feature_indices, config.features_per_client, replace=False
            )
        elif isinstance(  # We have a maximum and a minimum of features per client
            config.features_per_client, tuple
        ):
            sub_features_indices = rng.choice(
                feature_indices,
                rng.integers(
                    config.features_per_client[0], config.features_per_client[1] + 1
                ),
                replace=False,
            )
        else:  # We have an array of features per client, that is, each client has an set of classes
            sub_features_indices = config.features_per_client[client_i]

        return sub_data_indices, sub_features_indices<|MERGE_RESOLUTION|>--- conflicted
+++ resolved
@@ -120,9 +120,7 @@
         """
         config = FlexDatasetConfig(n_clients=n_clients)
         return FlexDataDistribution.from_config(cdata, config)
-<<<<<<< HEAD
-=======
-
+    
     @classmethod
     def __sample_dataset_with_indexes(
         cls, data: FlexDataObject, config: FlexDatasetConfig
@@ -144,7 +142,6 @@
                 X_data=data.X_data[idx],
                 y_data=data.y_data[idx] if data.y_data is not None else None,
             )
->>>>>>> 8a5448ed
 
     @classmethod
     def __sample(
