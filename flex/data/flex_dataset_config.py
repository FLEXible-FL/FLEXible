from dataclasses import dataclass
from typing import Optional, Tuple, Union

import numpy as np
import numpy.typing as npt

from flex.data import FlexDataObject


@dataclass
class FlexDatasetConfig:
    """Class used to represent a configuration to federate a centralized dataset.

    Attributes
    ----------
    n_clients: int
        Number of clients to split a centralized dataset. Default 2
    weights: Optional[npt.NDArray]
        A numpy.array which provides the proportion of data to give to each client. Default None.
    replacement: bool
        Whether the samping procedure used to split a centralized dataset is with replacement or not. Default True
    classes_per_client: Optional[Union[int, npt.NDArray, Tuple[int]]]
        Classes to assign to each client, if provided as an int, it is the number classes per client, if provided as a \
        tuple of ints, it establishes a mininum and a maximum of number of classes per client, a random number sampled \
        in such interval decides the number of classes of each client. If provided as a list, it establishes the classes \
        assigned to each client.
    features_per_client: Optional[Union[int, npt.NDArray, Tuple[int]]]
        Features to assign to each client, it share the same interface as classes_per_client.
    """

    n_clients: int = 2
    weights: Optional[npt.NDArray] = None
    replacement: bool = True
    classes_per_client: Optional[Union[int, npt.NDArray, Tuple[int]]] = None
    features_per_client: Optional[Union[int, npt.NDArray, Tuple[int]]] = None

    """ This function checks whether the configuration to federate a dataset is correct and represents is compatible with\
        a given centralized dataset.

    Args:
        ds (FlexDataObject): Centralized dataset represented as a FlexDataObject.

    """

<<<<<<< HEAD
    def validate(self, ds: FlexDataObject) -> None:
=======
    def validate(self, ds: FlexDataObject):
>>>>>>> 4773886c
        if self.n_clients < 2:
            raise ValueError(
                f"The number of clients must be greater or equal to 2, but n_clients={self.n_clients}"
            )
        if self.weights is not None and self.n_clients != len(self.weights):
            raise ValueError(
                f"The number of weights must equal the number of clients, but n_clients={self.n_clients} and len(weights)={len(self.weights)}."
            )
        if self.weights is not None and max(self.weights) > 1:
            raise ValueError(
                "Provided weights contains an element greater than 1, we do not allow sampling more than one time the entire dataset."
            )
        if not self.replacement and self.features_per_client is not None:
            raise ValueError(
                "By setting replacement to False and specifying features_per_client, clients will not share any data instance."
            )
        if self.classes_per_client is not None and self.features_per_client is not None:
            raise ValueError(
                "classes_per_client and features_per_client are mutually exclusive, provide only one."
            )
        if self.classes_per_client is not None:
            if isinstance(self.classes_per_client, int):
                if self.classes_per_client <= 0 or self.classes_per_client > len(
                    np.unique(ds.y_data)
                ):
                    raise ValueError(
                        f"classes_per_client if provided as an integer, it must be greater than 0 and smaller than the number of classes in the FlexDataObject, which is {len(np.unique(ds.y_data))}."
                    )
            elif isinstance(self.classes_per_client, tuple):
                if len(self.classes_per_client) != 2:
                    raise ValueError(
                        f"classes_per_client if provided as a tuple, it must have two elements, mininum number of classes per client and maximum number of classes per client, but classes_per_client={self.classes_per_client}."
                    )
                elif self.classes_per_client[0] > self.classes_per_client[1]:
                    raise ValueError(
                        f"classes_per_client if provided as a tuple, it must have two elements, mininum number of features per client and maximum number of features per client, but features_per_client={self.features_per_client}."
                    )
            elif self.n_clients != len(self.classes_per_client):
                raise ValueError(
                    "classes_per_client if provided as a list o np.ndarray, its length and n_clients must equal."
                )
        elif self.features_per_client is not None:
            if isinstance(self.features_per_client, int):
                if (
                    self.features_per_client <= 0
                    or self.features_per_client > ds.X_data.shape[1]
                ):
                    raise ValueError(
                        f"features_per_client if provided as an integer, it must be greater than 0 and smaller than the number of classes in the FlexDataObject, which is {len(np.unique(ds.y_data))}."
                    )
            elif isinstance(self.features_per_client, tuple):
                if len(self.features_per_client) != 2:
                    raise ValueError(
                        f"features_per_client if provided as a tuple, it must have two elements, mininum number of features per client and maximum number of features per client, but features_per_client={self.features_per_client}."
                    )
                elif self.features_per_client[0] > self.features_per_client[1]:
                    raise ValueError(
                        f"features_per_client if provided as a tuple, it must have two elements, mininum number of features per client and maximum number of features per client, but features_per_client={self.features_per_client}."
                    )
            elif self.n_clients != len(self.features_per_client):
                raise ValueError(
                    "features_per_client if provided as a list o np.ndarray, its length and n_clients must equal."
                )<|MERGE_RESOLUTION|>--- conflicted
+++ resolved
@@ -42,11 +42,7 @@
 
     """
 
-<<<<<<< HEAD
-    def validate(self, ds: FlexDataObject) -> None:
-=======
     def validate(self, ds: FlexDataObject):
->>>>>>> 4773886c
         if self.n_clients < 2:
             raise ValueError(
                 f"The number of clients must be greater or equal to 2, but n_clients={self.n_clients}"
