from collections import UserDict
from enum import Enum
from typing import Hashable


class Role(Enum):
    client = 1
    aggregator = 2
    server = 3
    aggregator_client = 4
    server_client = 5
    server_aggregator = 6
    server_aggregator_client = 7


class RoleManager:
    client_allowed_comm = {
        Role.aggregator,
        Role.aggregator_client,
        Role.server_aggregator,
        Role.server_aggregator_client,
    }
    aggregator_allowed_comm = {
        Role.aggregator,
        Role.aggregator_client,
        Role.server,
        Role.server_aggregator,
        Role.server_aggregator_client,
    }
    server_allowed_comm = {
        Role.client,
        Role.aggregator_client,
        Role.server_aggregator,
        Role.server_aggregator_client,
    }

    client_wannabe = {
        Role.client,
        Role.server_client,
        Role.aggregator_client,
        Role.server_aggregator_client,
<<<<<<< HEAD
    }
    aggregator_wannabe = {
        Role.client,
=======
    )
    aggregator_wannabe = (
        Role.aggregator,
>>>>>>> 8141ef6c
        Role.server_client,
        Role.aggregator_client,
        Role.server_aggregator_client,
    }
    server_wannabe = {
        Role.server,
        Role.server_client,
        Role.server_aggregator,
        Role.server_aggregator_client,
    }

    @classmethod
    def is_client(cls, role: Role) -> bool:
        return role in cls.client_wannabe

    @classmethod
    def can_comm_with_client(cls, role: Role) -> bool:
        return role in cls.client_allowed_comm

    @classmethod
    def is_aggregator(cls, role: Role) -> bool:
        return role in cls.aggregator_wannabe

    @classmethod
    def can_comm_with_aggregator(cls, role: Role) -> bool:
        return role in cls.aggregator_allowed_comm

    @classmethod
    def is_server(cls, role: Role) -> bool:
        return role in cls.server_wannabe

    @classmethod
    def can_comm_with_server(cls, role: Role) -> bool:
        return role in cls.server_allowed_comm

    @classmethod
    def check_compatibility(cls, role1: Role, role2: Role) -> bool:
        return any(
            [
                cls.is_client(role1) and cls.can_comm_with_client(role2),
                cls.is_aggregator(role1) and cls.can_comm_with_aggregator(role2),
                cls.is_server(role1) and cls.can_comm_with_server(role2),
            ]
        )


class Actors(UserDict):
    """ """

    def check_compatibility(self, key1: Hashable, key2: Hashable):
        return RoleManager.check_compatibility(self[key1], self[key2])

    def __setitem__(self, key: Hashable, item: Role) -> None:
        self.data[key] = item<|MERGE_RESOLUTION|>--- conflicted
+++ resolved
@@ -39,15 +39,9 @@
         Role.server_client,
         Role.aggregator_client,
         Role.server_aggregator_client,
-<<<<<<< HEAD
     }
     aggregator_wannabe = {
-        Role.client,
-=======
-    )
-    aggregator_wannabe = (
         Role.aggregator,
->>>>>>> 8141ef6c
         Role.server_client,
         Role.aggregator_client,
         Role.server_aggregator_client,
