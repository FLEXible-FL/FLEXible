import asyncio
import unittest
import numpy as np
from flex.data.dataset import Dataset
from flex.distributed import ClientBuilder
from flex.distributed.aio import Server
from flex.model.model import FlexModel
from flex.pool.decorators import collect_clients_weights, set_aggregated_weights

addr, port = "localhost", 8082


@collect_clients_weights
def collect_weights(model):
    return [model["model"]["weights1"]]


@set_aggregated_weights
def set_weights(model, weights):
    model["model"]["weights1"] = weights[0]


def train_fn(model, data):
    return {"loss": 0.1}


def eval_fn(model, data):
    return {"accuracy": 0.5}


class TestAioGracefulShutdown(unittest.IsolatedAsyncioTestCase):
    async def asyncSetUp(self):
        self.server = None

    async def asyncTearDown(self):
        if self.server is not None:
            try:
                await self.server.stop()
            except Exception:
                pass  # Server may already be stopped

    async def run_client(self, results):
        try:
            model = FlexModel()
            model["model"] = {"weights1": [1, 2, 3]}
            dataset = Dataset.from_array(np.array([[1, 2]]), np.array([0]))

            client = (
                ClientBuilder()
                .collect_weights(collect_weights)
                .model(model)
                .set_weights(set_weights)
                .dataset(dataset)
                .eval(eval_fn, dataset)
                .train(train_fn)
                .build()
            )
            # Run in a thread because Client.run is blocking
            await asyncio.to_thread(client.run, f"{addr}:{port}")
            results["success"] = True
        except Exception as e:
            results["error"] = str(e)
            results["success"] = False

    async def test_aio_graceful_shutdown(self):
        self.server = Server()
        await self.server.run(addr, port)

        try:
            results = {"success": False}
            client_task = asyncio.create_task(self.run_client(results))

<<<<<<< HEAD
            await asyncio.sleep(2)
            self.assertEqual(len(server), 1)

            # Stop the server. This should send StopIns and the client should exit gracefully.
            await server.stop()
=======
        await asyncio.sleep(2)
        self.assertEqual(len(self.server), 1)

        # Stop the server. This should send StopIns and the client should exit gracefully.
        await self.server.stop()
>>>>>>> 471a6a59

            await asyncio.wait_for(client_task, timeout=10)
            self.assertTrue(
                results.get("success"), f"Client failed with error: {results.get('error')}"
            )
        finally:
            # Ensure server is stopped even if test fails
            try:
                await server.stop()
            except Exception:
                pass  # Server may already be stopped


if __name__ == "__main__":
    unittest.main()<|MERGE_RESOLUTION|>--- conflicted
+++ resolved
@@ -70,19 +70,11 @@
             results = {"success": False}
             client_task = asyncio.create_task(self.run_client(results))
 
-<<<<<<< HEAD
-            await asyncio.sleep(2)
-            self.assertEqual(len(server), 1)
-
-            # Stop the server. This should send StopIns and the client should exit gracefully.
-            await server.stop()
-=======
         await asyncio.sleep(2)
         self.assertEqual(len(self.server), 1)
 
         # Stop the server. This should send StopIns and the client should exit gracefully.
         await self.server.stop()
->>>>>>> 471a6a59
 
             await asyncio.wait_for(client_task, timeout=10)
             self.assertTrue(
