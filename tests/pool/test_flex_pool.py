--- conflicted
+++ resolved
@@ -113,12 +113,12 @@
         with pytest.raises(ValueError):
             FlexPool(fld, self._only_clients, defaultdict())
 
-<<<<<<< HEAD
+
     def test_validate_client_without_all_models(self):
         models = defaultdict(None, {"client_1": 0, "client_2": 0})
         with pytest.raises(ValueError):
             FlexPool(self._fld, self._only_clients, models)
-=======
+
     def test_validate_client_without_role(self):
         client1_id = "client_1"
         role1 = FlexRole.client
@@ -132,7 +132,7 @@
         )
         with pytest.raises(ValueError):
             FlexPool(self._fld, missing_one, defaultdict())
->>>>>>> dae77f5f
+
 
     def test_validate_client_without_model(self):
         p = FlexPool.p2p_architecture(self._fld)
